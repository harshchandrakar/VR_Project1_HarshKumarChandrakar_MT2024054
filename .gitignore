# Ignore dataset directory
data/
extracted_data/
data_split/


# Ignore Python virtual environments
venv/
env/
.env/

<<<<<<< HEAD
# PyPI configuration file
.pypirc

# Dataset
data/
MFSD_dataset/
=======
# Ignore Python cache files
__pycache__/
*.pyc
>>>>>>> eadccc07
<|MERGE_RESOLUTION|>--- conflicted
+++ resolved
@@ -2,6 +2,7 @@
 data/
 extracted_data/
 data_split/
+MFSD_dataset/
 
 
 # Ignore Python virtual environments
@@ -9,15 +10,44 @@
 env/
 .env/
 
-<<<<<<< HEAD
+# Spyder project settings
+.spyderproject
+.spyproject
+
+# Rope project settings
+.ropeproject
+
+# mkdocs documentation
+/site
+
+# mypy
+.mypy_cache/
+.dmypy.json
+dmypy.json
+
+# Pyre type checker
+.pyre/
+
+# pytype static type analyzer
+.pytype/
+
+# Cython debug symbols
+cython_debug/
+
+# PyCharm
+#  JetBrains specific template is maintained in a separate JetBrains.gitignore that can
+#  be found at https://github.com/github/gitignore/blob/main/Global/JetBrains.gitignore
+#  and can be added to the global gitignore or merged into this file.  For a more nuclear
+#  option (not recommended) you can uncomment the following to ignore the entire idea folder.
+#.idea/
+
+# Ruff stuff:
+.ruff_cache/
+
 # PyPI configuration file
 .pypirc
 
-# Dataset
-data/
-MFSD_dataset/
-=======
+
 # Ignore Python cache files
 __pycache__/
 *.pyc
->>>>>>> eadccc07
